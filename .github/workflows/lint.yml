name: lint

on: [push, pull_request]

defaults:
  run:
    shell: bash -el {0}

jobs:
  lint:
    runs-on: ubuntu-latest
    steps:
      - uses: actions/checkout@v2
      - uses: mamba-org/provision-with-micromamba@v15
<<<<<<< HEAD
      - name: Symlink env
        run: ln -s ${CONDA_PREFIX} .venv
=======
>>>>>>> 21ccbddc
      - uses: pre-commit/action@v2.0.0
        with:
          extra_args: --all-files --show-diff-on-failure
        env:
          PRE_COMMIT_USE_MICROMAMBA: 1<|MERGE_RESOLUTION|>--- conflicted
+++ resolved
@@ -12,11 +12,6 @@
     steps:
       - uses: actions/checkout@v2
       - uses: mamba-org/provision-with-micromamba@v15
-<<<<<<< HEAD
-      - name: Symlink env
-        run: ln -s ${CONDA_PREFIX} .venv
-=======
->>>>>>> 21ccbddc
       - uses: pre-commit/action@v2.0.0
         with:
           extra_args: --all-files --show-diff-on-failure
