name: lint

on: [push, pull_request]

defaults:
  run:
    shell: bash -el {0}

jobs:
  lint:
    runs-on: ubuntu-latest
    steps:
      - uses: actions/checkout@v2
<<<<<<< HEAD
      - name: install mamba
        uses: mamba-org/provision-with-micromamba@main
      - name: Symlink env
        run: ln -s ${CONDA_PREFIX} .venv
=======
      - uses: mamba-org/provision-with-micromamba@v15
>>>>>>> e9905057
      - uses: pre-commit/action@v2.0.0
        with:
          extra_args: --all-files --show-diff-on-failure
        env:
          PRE_COMMIT_USE_MICROMAMBA: 1<|MERGE_RESOLUTION|>--- conflicted
+++ resolved
@@ -11,14 +11,9 @@
     runs-on: ubuntu-latest
     steps:
       - uses: actions/checkout@v2
-<<<<<<< HEAD
-      - name: install mamba
-        uses: mamba-org/provision-with-micromamba@main
+      - uses: mamba-org/provision-with-micromamba@v15
       - name: Symlink env
         run: ln -s ${CONDA_PREFIX} .venv
-=======
-      - uses: mamba-org/provision-with-micromamba@v15
->>>>>>> e9905057
       - uses: pre-commit/action@v2.0.0
         with:
           extra_args: --all-files --show-diff-on-failure
