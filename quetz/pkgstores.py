# Copyright 2020 Codethink Ltd
# Distributed under the terms of the Modified BSD License.

import abc
import base64
import calendar
import contextlib
import datetime
import hashlib
import logging
import os
import os.path as path
import shutil
import tempfile
from contextlib import contextmanager
from os import PathLike
from threading import Lock
from typing import IO, List, Tuple, Union

import fsspec
from tenacity import retry, retry_if_exception_type, stop_after_attempt

try:
    import xattr

    has_xattr = True
except ImportError:
    has_xattr = False

from quetz.errors import ConfigError

File = IO[bytes]

StrPath = Union[str, PathLike]

logger = logging.getLogger("quetz")


class PackageStore(abc.ABC):
    def __init__(self):
        self._download_locks = {}

    def get_download_lock(self, channel: str, destination: str):
        return self._download_locks.get((channel, destination))

    def create_download_lock(self, channel: str, destination: str):
        lock = self._download_locks[(channel, destination)] = Lock()
        return lock

    def delete_download_lock(self, channel: str, destination: str):
        del self._download_locks[(channel, destination)]

    @property
    def kind(self):
        return type(self).__name__

    @property
    @abc.abstractmethod
    def support_redirect(self) -> bool:
        pass

    @abc.abstractmethod
    def create_channel(self, name):
        pass

    @abc.abstractmethod
    def remove_channel(self, name):
        """remove channel recursively"""
        pass

    @abc.abstractmethod
    def list_files(self, channel: str) -> List[str]:
        pass

    @abc.abstractmethod
    def url(self, channel: str, src: str, expires: int = 0) -> str:
        pass

    @abc.abstractmethod
    def add_package(self, package: File, channel: str, destination: str):
        pass

    @abc.abstractmethod
    def add_file(
        self, data: Union[str, bytes], channel: str, destination: StrPath
    ) -> None:
        pass

    @abc.abstractmethod
    def serve_path(self, channel, src):
        pass

    @abc.abstractmethod
    def delete_file(self, channel: str, destination: str):
        """remove file from package store"""

    @abc.abstractmethod
    def move_file(self, channel: str, source: str, destination: str):
        """move file from source to destination in package store"""

    @abc.abstractmethod
    def file_exists(self, channel: str, destination: str):
        """Return True if the file exists"""

    @abc.abstractmethod
    def get_filemetadata(self, channel: str, src: str) -> Tuple[int, int, str]:
        """get file metadata: returns (file size, last modified time, etag)"""

    @abc.abstractclassmethod
    def cleanup_temp_files(self, channel: str, dry_run: bool = False):
        """clean up temporary `*.json{HASH}.[bz2|gz]` files from pkgstore"""


# generate a secret token for use with nginx secure link
# similar to https://stackoverflow.com/a/52764346 (thanks @flix on stackoverflow)
def nginx_secure_link(url: str, secret: str, expires=3600):
    future = datetime.datetime.utcnow() + datetime.timedelta(seconds=expires)
    expire_ts = calendar.timegm(future.timetuple())

    hash_string = f"{expire_ts}{url} {secret}".encode('utf-8')
    m = hashlib.md5(hash_string).digest()

    base64_hash = base64.urlsafe_b64encode(m)
    base64_s = base64_hash.decode('utf-8').rstrip('=')
    return base64_s, expire_ts


class LocalStore(PackageStore):
    def __init__(self, config):
        self.fs: fsspec.AbstractFileSystem = fsspec.filesystem("file")
        self.channels_dir = config['channels_dir']
        self.redirect_enabled = config['redirect_enabled']
        self.redirect_endpoint = config['redirect_endpoint']
        self.redirect_secret = config.get('redirect_secret')
        self.redirect_expiration = config.get('redirect_expiration')

        super().__init__()

    @property
    def support_redirect(self):
        return self.redirect_enabled

    @contextmanager
    def _atomic_open(self, channel: str, destination: StrPath, mode="wb") -> IO:
        full_path = path.join(self.channels_dir, channel, destination)
        self.fs.makedirs(path.dirname(full_path), exist_ok=True)

        # Creates a tempfile in the same directory as the target filename.
        # Renames it into place when it's closed.
        fh, tmpname = tempfile.mkstemp(dir=os.path.dirname(full_path), prefix=".")
        f = open(fh, mode)
        try:
            yield f
        except:  # noqa
            f.close()
            os.remove(tmpname)
            raise
        else:
            f.flush()  # Belt and braces (network file systems)
            f.close()
            os.rename(tmpname, full_path)

    def create_channel(self, name):
        self.fs.makedirs(path.join(self.channels_dir, name), exist_ok=True)

    def remove_channel(self, name):
        channel_path = path.join(self.channels_dir, name)
        self.fs.rm(channel_path, recursive=True)

<<<<<<< HEAD
    def add_package(self, package: File, channel: str, destination: str) -> None:

=======
    def add_package(self, package: File, channel: str, destination: str) -> NoReturn:
>>>>>>> 2a922580
        with self._atomic_open(channel, destination) as f:
            shutil.copyfileobj(package, f)

    def add_file(
        self, data: Union[str, bytes], channel: str, destination: StrPath
<<<<<<< HEAD
    ) -> None:

=======
    ) -> NoReturn:
>>>>>>> 2a922580
        mode = "w" if isinstance(data, str) else "wb"
        with self._atomic_open(channel, destination, mode) as f:
            f.write(data)

    def delete_file(self, channel: str, destination: str):
        self.fs.delete(path.join(self.channels_dir, channel, destination))

    def move_file(self, channel: str, source: str, destination: str):
        self.fs.move(
            path.join(self.channels_dir, channel, source),
            path.join(self.channels_dir, channel, destination),
        )

    def file_exists(self, channel: str, destination: str):
        return self.fs.exists(path.join(self.channels_dir, channel, destination))

    def serve_path(self, channel, src):
        return self.fs.open(path.join(self.channels_dir, channel, src))

    def list_files(self, channel: str):
        channel_dir = os.path.join(self.channels_dir, channel)
        return [os.path.relpath(f, channel_dir) for f in self.fs.find(channel_dir)]

    def url(self, channel: str, src: str, expires=0):
        if self.redirect_enabled:
            # generate url + secret if necessary
            if self.redirect_secret:
                url = path.join(self.channels_dir, channel, src)
                md5hash, expires_by = nginx_secure_link(
                    url, self.redirect_secret, self.redirect_expiration
                )
                return (
                    path.join(self.redirect_endpoint, url)
                    + f"?md5={md5hash}&expires={expires_by}"
                )

            return path.join(self.redirect_endpoint, self.channels_dir, channel, src)
        else:
            return path.abspath(path.join(self.channels_dir, channel, src))

    def get_filemetadata(self, channel: str, src: str):
        filepath = path.abspath(path.join(self.channels_dir, channel, src))
        if not path.exists(filepath):
            raise FileNotFoundError()

        stat_res = os.stat(filepath)
        mtime = stat_res.st_mtime
        msize = stat_res.st_size

        xattr_failed = False
        if has_xattr:
            try:
                # xattr will fail here if executing on e.g. the tmp filesystem
                attrs = xattr.xattr(filepath)
                attrs['user.testifpermissionok'] = b''
                try:
                    etag = attrs['user.etag'].decode('ascii')
                except KeyError:
                    # calculate md5 sum
                    with self.fs.open(filepath, 'rb') as f:
                        etag = hashlib.md5(f.read()).hexdigest()
                    attrs['user.etag'] = etag.encode('ascii')
            except OSError:
                xattr_failed = True

        if not has_xattr or xattr_failed:
            etag_base = str(mtime) + "-" + str(msize)
            etag = hashlib.md5(etag_base.encode()).hexdigest()

        return (msize, mtime, etag)

    def cleanup_temp_files(self, channel: str, dry_run: bool = False):
        temp_files = []
        for each_end in [".bz2", ".gz"]:
            temp_files.extend(
                self.fs.glob(
                    f"{path.join(self.channels_dir, channel)}/**/*.json?*{each_end}"
                )
            )

        for each_temp_file in temp_files:
            logger.info(f"removing {each_temp_file} from pkgstore")
            if not dry_run:
                self.fs.delete(each_temp_file)


class S3Store(PackageStore):
    def __init__(self, config):
        try:
            import s3fs
        except ModuleNotFoundError:
            raise ModuleNotFoundError("S3 package store requires s3fs module")

        client_kwargs = {}
        url = config.get('url')
        region = config.get("region")
        if url:
            client_kwargs['endpoint_url'] = url
        if region:
            client_kwargs["region_name"] = region

        # When using IAM, key and secret will be empty, so need to pass None
        # to the s3fs constructor
        key = config['key'] if config['key'] != '' else None
        secret = config['secret'] if config['secret'] != '' else None
        self.fs = s3fs.S3FileSystem(key=key, secret=secret, client_kwargs=client_kwargs)

        self.bucket_prefix = config['bucket_prefix']
        self.bucket_suffix = config['bucket_suffix']
        super().__init__()

    @property
    def support_redirect(self):
        return True

    @contextlib.contextmanager
    def _get_fs(self):
        try:
            yield self.fs
        except PermissionError as e:
            raise ConfigError(f"{e} - check configured S3 credentials")

    def _bucket_map(self, name):
        return f"{self.bucket_prefix}{name}{self.bucket_suffix}"

    def create_channel(self, name):
        """Create the bucket if one doesn't already exist

        Parameters
        ----------
        name : str
            The name of the bucket to create on s3
        """
        with self._get_fs() as fs:
            try:
                fs.mkdir(self._bucket_map(name), acl="private")
            except FileExistsError:
                pass

    # we need to retry due to eventual (vs strong) consistency on Openstack Swift
    @retry(stop=stop_after_attempt(5), retry=retry_if_exception_type(OSError))
    def remove_channel(self, name):
        channel_path = self._bucket_map(name)
        self.fs.rm(channel_path, recursive=True, acl="private")

    def add_package(self, package: File, channel: str, destination: str) -> None:
        with self._get_fs() as fs:
            bucket = self._bucket_map(channel)
            with fs.open(path.join(bucket, destination), "wb", acl="private") as pkg:
                # use a chunk size of 10 Megabytes
                shutil.copyfileobj(package, pkg, 10 * 1024 * 1024)

    def add_file(
        self, data: Union[str, bytes], channel: str, destination: StrPath
    ) -> None:
        if type(data) is str:
            mode = "w"
        else:
            mode = "wb"

        with self._get_fs() as fs:
            bucket = self._bucket_map(channel)
            with fs.open(path.join(bucket, destination), mode, acl="private") as f:
                f.write(data)

    def serve_path(self, channel, src):
        with self._get_fs() as fs:
            return fs.open(path.join(self._bucket_map(channel), src))

    def delete_file(self, channel: str, destination: str):
        channel_bucket = self._bucket_map(channel)

        with self._get_fs() as fs:
            fs.delete(path.join(channel_bucket, destination))

    def move_file(self, channel: str, source: str, destination: str):
        channel_bucket = self._bucket_map(channel)

        with self._get_fs() as fs:
            fs.move(
                path.join(channel_bucket, source),
                path.join(channel_bucket, destination),
            )

    def file_exists(self, channel: str, destination: str):
        channel_bucket = self._bucket_map(channel)
        with self._get_fs() as fs:
            return fs.exists(path.join(channel_bucket, destination))

    def list_files(self, channel: str):
        def remove_prefix(text, prefix):
            if text.startswith(prefix):
                return text[len(prefix) :].lstrip("/")  # noqa: E203
            return text

        channel_bucket = self._bucket_map(channel)

        with self._get_fs() as fs:
            return [remove_prefix(f, channel_bucket) for f in fs.find(channel_bucket)]

    def url(self, channel: str, src: str, expires=3600):
        # expires is in seconds, so the default is 60 minutes!
        with self._get_fs() as fs:
            return fs.url(path.join(self._bucket_map(channel), src), expires)

    def get_filemetadata(self, channel: str, src: str):
        with self._get_fs() as fs:
            filepath = path.join(self._bucket_map(channel), src)
            infodata = fs.info(filepath)

            mtime = infodata['LastModified'].timestamp()
            msize = infodata['size']
            etag = infodata['ETag']

            return (msize, mtime, etag)

    def cleanup_temp_files(self, channel: str, dry_run: bool = False):
        with self._get_fs() as fs:
            temp_files = []
            for each_end in [".bz2", ".gz"]:
                temp_files.extend(
                    fs.glob(f"{self._bucket_map(channel)}/**/*.json?*{each_end}")
                )

            for each_temp_file in temp_files:
                logger.info(f"removing {each_temp_file} from pkgstore")
                if not dry_run:
                    fs.delete(each_temp_file)


class AzureBlobStore(PackageStore):
    def __init__(self, config):
        try:
            import adlfs
        except ModuleNotFoundError:
            raise ModuleNotFoundError("Azure Blob package store requires adlfs module")

        self.storage_account_name = config.get('account_name')
        self.access_key = config.get("account_access_key")
        self.conn_string = config.get("conn_str")

        self.fs = adlfs.AzureBlobFileSystem(
            account_name=self.storage_account_name,
            connection_string=self.conn_string,
            account_key=self.access_key,
        )

        self.container_prefix = config['container_prefix']
        self.container_suffix = config['container_suffix']
        super().__init__()

    @property
    def support_redirect(self):
        return True

    @contextlib.contextmanager
    def _get_fs(self):
        try:
            yield self.fs
        except PermissionError as e:
            raise ConfigError(f"{e} - check configured Azure Blob credentials")

    def _container_map(self, name):
        return f"{self.container_prefix}{name}{self.container_suffix}"

    def create_channel(self, name):
        """Create the container if one doesn't already exist

        Parameters
        ----------
        name : str
            The name of the container to create on azure blob
        """
        with self._get_fs() as fs:
            try:
                fs.mkdir(self._container_map(name))
            except FileExistsError:
                pass

    def remove_channel(self, name):
        channel_path = self._container_map(name)
        with self._get_fs() as fs:
            fs.rm(channel_path, recursive=True)

    def add_package(self, package: File, channel: str, destination: str) -> None:
        with self._get_fs() as fs:
            container = self._container_map(channel)
            with fs.open(path.join(container, destination), "wb") as pkg:
                # use a chunk size of 10 Megabytes
                shutil.copyfileobj(package, pkg, 10 * 1024 * 1024)

    def add_file(
        self, data: Union[str, bytes], channel: str, destination: StrPath
    ) -> None:
        if type(data) is str:
            mode = "w"
        else:
            mode = "wb"

        with self._get_fs() as fs:
            container = self._container_map(channel)
            with fs.open(path.join(container, destination), mode) as f:
                f.write(data)

    def serve_path(self, channel, src):
        with self._get_fs() as fs:
            return fs.open(path.join(self._container_map(channel), src))

    def delete_file(self, channel: str, destination: str):
        channel_container = self._container_map(channel)

        with self._get_fs() as fs:
            fs.delete(path.join(channel_container, destination))

    def move_file(self, channel: str, source: str, destination: str):
        channel_container = self._container_map(channel)

        with self._get_fs() as fs:
            fs.move(
                path.join(channel_container, source),
                path.join(channel_container, destination),
            )

    def file_exists(self, channel: str, destination: str):
        channel_container = self._container_map(channel)
        with self._get_fs() as fs:
            return fs.exists(path.join(channel_container, destination))

    def list_files(self, channel: str):
        def remove_prefix(text, prefix):
            if text.startswith(prefix):
                return text[len(prefix) :].lstrip("/")  # noqa: E203
            return text

        channel_container = self._container_map(channel)

        with self._get_fs() as fs:
            return [
                remove_prefix(f, channel_container) for f in fs.find(channel_container)
            ]

    def url(self, channel: str, src: str, expires=3600):
        # expires is in seconds, so the default is 60 minutes!
        with self._get_fs() as fs:
            return fs.url(path.join(self._container_map(channel), src), expires)

    def get_filemetadata(self, channel: str, src: str):
        with self._get_fs() as fs:
            filepath = path.join(self._container_map(channel), src)
            infodata = fs.info(filepath)

            mtime = infodata['last_modified'].timestamp()
            msize = infodata['size']
            etag = infodata['etag']

            return (msize, mtime, etag)

    def cleanup_temp_files(self, channel: str, dry_run: bool = False):
        with self._get_fs() as fs:
            temp_files = []
            for each_end in [".bz2", ".gz"]:
                temp_files.extend(
                    fs.glob(f"{self._container_map(channel)}/**/*.json?*{each_end}")
                )

            for each_temp_file in temp_files:
                logger.info(f"removing {each_temp_file} from pkgstore")
                if not dry_run:
                    fs.delete(each_temp_file)


class GoogleCloudStorageStore(PackageStore):
    def __init__(self, config):
        try:
            import gcsfs
        except ModuleNotFoundError:
            raise ModuleNotFoundError(
                "Google Cloud Storage package store requires gcsfs module"
            )

        self.project = config.get("project")
        self.token = config.get("token")
        self.cache_timeout = config.get("cache_timeout")
        self.region = config.get("region")

        self.fs = gcsfs.GCSFileSystem(
            project=self.project,
            token=self.token if self.token else None,
            cache_timeout=self.cache_timeout,
            default_location=self.region,
        )

        self.bucket_prefix = config['bucket_prefix']
        self.bucket_suffix = config['bucket_suffix']
        super().__init__()

    @property
    def support_redirect(self):
        # `gcsfs` currently doesnt support signing yet. Once this is implemented we
        # can enable this again.
        return True

    @contextlib.contextmanager
    def _get_fs(self):
        try:
            yield self.fs
        except PermissionError as e:
            raise ConfigError(
                f"{e} - check configured Google Cloud Storage credentials"
            )

    def _bucket_map(self, name):
        return f"{self.bucket_prefix}{name}{self.bucket_suffix}"

    def create_channel(self, name):
        """Create the container if one doesn't already exist

        Parameters
        ----------
        name : str
            The name of the container to create on azure blob
        """
        with self._get_fs() as fs:
            bucket_name = self._bucket_map(name)
            if f"{bucket_name}/" not in fs.buckets:
                fs.mkdir(bucket_name)
                fs.invalidate_cache()

    def remove_channel(self, name):
        channel_path = self._bucket_map(name)
        with self._get_fs() as fs:
            fs.rm(channel_path, recursive=True)

    def add_package(self, package: File, channel: str, destination: str) -> None:
        with self._get_fs() as fs:
            container = self._bucket_map(channel)
            with fs.open(path.join(container, destination), "wb") as pkg:
                # use a chunk size of 10 Megabytes
                shutil.copyfileobj(package, pkg, 10 * 1024 * 1024)

    def add_file(
        self, data: Union[str, bytes], channel: str, destination: StrPath
    ) -> None:
        if type(data) is str:
            mode = "w"
        else:
            mode = "wb"

        with self._get_fs() as fs:
            container = self._bucket_map(channel)
            with fs.open(path.join(container, destination), mode) as f:
                f.write(data)

    def serve_path(self, channel, src):
        with self._get_fs() as fs:
            file = fs.open(path.join(self._bucket_map(channel), src))
            info = file.info()
            if info["type"] != "file":
                raise FileNotFoundError()
            return file

    def delete_file(self, channel: str, destination: str):
        channel_container = self._bucket_map(channel)

        with self._get_fs() as fs:
            fs.delete(path.join(channel_container, destination))

    def move_file(self, channel: str, source: str, destination: str):
        channel_container = self._bucket_map(channel)

        with self._get_fs() as fs:
            fs.move(
                path.join(channel_container, source),
                path.join(channel_container, destination),
            )

    def file_exists(self, channel: str, destination: str):
        channel_container = self._bucket_map(channel)
        with self._get_fs() as fs:
            return fs.exists(path.join(channel_container, destination))

    def list_files(self, channel: str):
        def remove_prefix(text, prefix):
            if text.startswith(prefix):
                return text[len(prefix) :].lstrip("/")  # noqa: E203
            return text

        channel_container = self._bucket_map(channel)

        with self._get_fs() as fs:
            return [
                remove_prefix(f, channel_container) for f in fs.find(channel_container)
            ]

    def url(self, channel: str, src: str, expires=3600):
        # expires is in seconds, so the default is 60 minutes!
        with self._get_fs() as fs:
            expiration_timestamp = (
                int(datetime.datetime.now(tz=datetime.timezone.utc).timestamp())
                + expires
            )
            redirect_url = fs.sign(
                path.join(self._bucket_map(channel), src), expiration_timestamp
            )
            return redirect_url

    def get_filemetadata(self, channel: str, src: str):
        with self._get_fs() as fs:
            filepath = path.join(self._bucket_map(channel), src)
            infodata = fs.info(filepath)

            if infodata['type'] != 'file':
                raise FileNotFoundError()

            mtime = datetime.datetime.fromisoformat(
                infodata['updated'].replace('Z', '+00:00')
            ).timestamp()
            msize = infodata['size']
            etag = infodata['etag']

            return (msize, mtime, etag)

    def cleanup_temp_files(self, channel: str, dry_run: bool = False):
        with self._get_fs() as fs:
            temp_files = []
            for each_end in [".bz2", ".gz"]:
                temp_files.extend(
                    fs.glob(f"{self._bucket_map(channel)}/**/*.json?*{each_end}")
                )

            for each_temp_file in temp_files:
                logger.info(f"removing {each_temp_file} from pkgstore")
                if not dry_run:
                    fs.delete(each_temp_file)<|MERGE_RESOLUTION|>--- conflicted
+++ resolved
@@ -167,23 +167,14 @@
         channel_path = path.join(self.channels_dir, name)
         self.fs.rm(channel_path, recursive=True)
 
-<<<<<<< HEAD
     def add_package(self, package: File, channel: str, destination: str) -> None:
 
-=======
-    def add_package(self, package: File, channel: str, destination: str) -> NoReturn:
->>>>>>> 2a922580
         with self._atomic_open(channel, destination) as f:
             shutil.copyfileobj(package, f)
 
     def add_file(
         self, data: Union[str, bytes], channel: str, destination: StrPath
-<<<<<<< HEAD
     ) -> None:
-
-=======
-    ) -> NoReturn:
->>>>>>> 2a922580
         mode = "w" if isinstance(data, str) else "wb"
         with self._atomic_open(channel, destination, mode) as f:
             f.write(data)
