# Copyright 2020 QuantStack
# Distributed under the terms of the Modified BSD License.

<<<<<<< HEAD
from sqlalchemy.orm import Session, joinedload, aliased, Query
from sqlalchemy import or_
=======
import json
import uuid

from sqlalchemy.orm import Query, Session, aliased, joinedload

from quetz import channel_data, rest_models

>>>>>>> 9a929ff4
from .db_models import (
    ApiKey,
    Channel,
    ChannelMember,
    Package,
    PackageMember,
    PackageVersion,
    Profile,
    User,
)
<<<<<<< HEAD

from typing import Optional
from quetz import rest_models, channel_data
import uuid
import json
=======
>>>>>>> 9a929ff4


def get_paginated_result(query: Query, skip: int, limit: int):
    return {
        'pagination': {
            'skip': skip,
            'limit': limit,
            'all_records_count': query.order_by(None).count(),
        },
        'result': query.offset(skip).limit(limit).all(),
    }


class Dao:
    def __init__(self, db: Session):
        self.db = db

    def rollback(self):
        self.db.rollback()

    def get_profile(self, user_id):
        return self.db.query(Profile).filter(Profile.user_id == user_id).one()

    def get_user(self, user_id):
        return self.db.query(User).filter(User.id == user_id).one()

    def get_users(self, skip: int, limit: int, q: str):
        query = self.db.query(User).filter(User.username.isnot(None))

        if q:
            query = query.filter(User.username.ilike(f'%{q}%'))

        query = query.options(joinedload(User.profile))

        if limit < 0:
            return query.all()

        return get_paginated_result(query, skip, limit)

    def get_user_by_username(self, username: str):
        return (
            self.db.query(User)
            .filter(User.username == username)
            .options(joinedload(User.profile))
            .one_or_none()
        )

    def get_channels(self, skip: int, limit: int, q: str):
        query = self.db.query(Channel)

        if q:
            query = query.filter(Channel.name.ilike(f'%{q}%'))

        if limit < 0:
            return query.all()

        return get_paginated_result(query, skip, limit)

    def create_channel(self, data: rest_models.Channel, user_id: bytes, role: str):
        channel = Channel(name=data.name, description=data.description)

        member = ChannelMember(channel=channel, user_id=user_id, role=role)

        self.db.add(channel)
        self.db.add(member)
        self.db.commit()

    def get_packages(self, channel_name: str, skip: int, limit: int, q: str):
        query = self.db.query(Package).filter(Package.channel_name == channel_name)

        if q:
            query = query.filter(Package.name.like(f'%{q}%'))

        if limit < 0:
            return query.all()

        return get_paginated_result(query, skip, limit)

    def search_packages(self, q: str, user_id: Optional[bytes]):
        query = (
            self.db.query(Package).join(Channel).filter(Package.name.ilike(f'%{q}%'))
        )
        if user_id:
            query = query.filter(
                or_(
                    Channel.private == False,  # noqa
                    Channel.members.any(ChannelMember.user_id == user_id),
                )
            )
        else:
            query = query.filter(Channel.private == False)  # noqa

        return query.all()

    def get_channel(self, channel_name: str):
        return self.db.query(Channel).filter(Channel.name == channel_name).one_or_none()

    def get_package(self, channel_name: str, package_name: str):
        return (
            self.db.query(Package)
            .join(Channel)
            .filter(Channel.name == channel_name)
            .filter(Package.name == package_name)
            .one_or_none()
        )

    def create_package(
        self,
        channel_name: str,
        new_package: rest_models.Package,
        user_id: bytes,
        role: str,
    ):
        package = Package(
            name=new_package.name,
            summary=new_package.summary,
            description=new_package.description,
            channeldata="{}",
        )

        package.channel = (
            self.db.query(Channel).filter(Channel.name == channel_name).one()
        )

        member = PackageMember(
            channel=package.channel, package=package, user_id=user_id, role=role
        )

        self.db.add(package)
        self.db.add(member)
        self.db.commit()

    def update_package_channeldata(self, channel_name, package_name, channeldata):
        package = self.get_package(channel_name, package_name)
        if package.channeldata:
            old_data = json.loads(package.channeldata)
        else:
            old_data = None
        data = channel_data.combine(old_data, channeldata)
        package.channeldata = json.dumps(data)
        self.db.commit()

    def get_channel_members(self, channel_name: str):
        return (
            self.db.query(ChannelMember)
            .join(User)
            .filter(ChannelMember.channel_name == channel_name)
            .all()
        )

    def get_channel_member(self, channel_name, username):
        return (
            self.db.query(ChannelMember)
            .join(User)
            .filter(ChannelMember.channel_name == channel_name)
            .filter(User.username == username)
            .one_or_none()
        )

    def create_channel_member(self, channel_name, new_member):
        user = self.get_user_by_username(new_member.username)

        member = ChannelMember(
            channel_name=channel_name, user_id=user.id, role=new_member.role
        )

        self.db.add(member)
        self.db.commit()

    def get_package_members(self, channel_name, package_name):
        return (
            self.db.query(PackageMember)
            .join(User)
            .filter(User.username.isnot(None))
            .filter(PackageMember.channel_name == channel_name)
            .filter(PackageMember.package_name == package_name)
            .all()
        )

    def get_package_member(self, channel_name, package_name, username):
        return (
            self.db.query(PackageMember)
            .join(User)
            .filter(PackageMember.channel_name == channel_name)
            .filter(PackageMember.package_name == package_name)
            .filter(User.username == username)
            .one_or_none()
        )

    def create_package_member(self, channel_name, package_name, new_member):
        user = self.get_user_by_username(new_member.username)

        member = PackageMember(
            channel_name=channel_name,
            package_name=package_name,
            user_id=user.id,
            role=new_member.role,
        )

        self.db.add(member)
        self.db.commit()

    def get_package_api_keys(self, user_id):
        return (
            self.db.query(PackageMember, ApiKey)
            .join(User, PackageMember.user_id == User.id)
            .join(ApiKey, ApiKey.user_id == User.id)
            .filter(ApiKey.owner_id == user_id)
            .all()
        )

    def get_channel_api_keys(self, user_id):
        return (
            self.db.query(ChannelMember, ApiKey)
            .join(User, ChannelMember.user_id == User.id)
            .join(ApiKey, ApiKey.user_id == User.id)
            .filter(ApiKey.owner_id == user_id)
            .all()
        )

    def create_api_key(self, user_id, api_key: rest_models.BaseApiKey, key):
        user = User(id=uuid.uuid4().bytes)
        owner = self.get_user(user_id)
        db_api_key = ApiKey(
            key=key, description=api_key.description, user=user, owner=owner
        )

        self.db.add(db_api_key)
        for role in api_key.roles:
            if role.package:
                package_member = PackageMember(
                    user=user,
                    channel_name=role.channel,
                    package_name=role.package,
                    role=role.role,
                )
                self.db.add(package_member)
            else:
                channel_member = ChannelMember(
                    user=user, channel_name=role.channel, role=role.role
                )
                self.db.add(channel_member)

        self.db.commit()

    def create_version(
        self,
        channel_name,
        package_name,
        package_format,
        platform,
        version,
        build_number,
        build_string,
        filename,
        info,
        uploader_id,
    ):
        version = PackageVersion(
            id=uuid.uuid4().bytes,
            channel_name=channel_name,
            package_name=package_name,
            package_format=package_format,
            platform=platform,
            version=version,
            build_number=build_number,
            build_string=build_string,
            filename=filename,
            info=info,
            uploader_id=uploader_id,
        )
        self.db.add(version)
        self.db.commit()

    def get_package_versions(self, package):
        ApiKeyProfile = aliased(Profile)

        return (
            self.db.query(PackageVersion, Profile, ApiKeyProfile)
            .outerjoin(Profile, Profile.user_id == PackageVersion.uploader_id)
            .outerjoin(ApiKey, ApiKey.user_id == PackageVersion.uploader_id)
            .outerjoin(ApiKeyProfile, ApiKey.owner_id == ApiKeyProfile.user_id)
            .filter(PackageVersion.channel_name == package.channel_name)
            .filter(PackageVersion.package_name == package.name)
            .all()
        )

    def is_active_platform(self, channel_name: str, platform: str):
        return (
            self.db.query(PackageVersion)
            .filter(PackageVersion.channel_name == channel_name)
            .filter(PackageVersion.platform == platform)
            .count()
            > 0
        )

    def get_package_infos(self, channel_name: str, subdir: str):
        # Returns iterator
        return (
            self.db.query(
                PackageVersion.filename,
                PackageVersion.info,
                PackageVersion.package_format,
            )
            .filter(PackageVersion.channel_name == channel_name)
            .filter(PackageVersion.platform.in_([subdir, "noarch"]))
            .order_by(PackageVersion.filename)
        )

    def get_channel_datas(self, channel_name: str):
        # Returns iterator
        return (
            self.db.query(Package.name, Package.channeldata)
            .filter(Package.channel_name == channel_name)
            .order_by(Package.name)
        )<|MERGE_RESOLUTION|>--- conflicted
+++ resolved
@@ -1,18 +1,14 @@
 # Copyright 2020 QuantStack
 # Distributed under the terms of the Modified BSD License.
 
-<<<<<<< HEAD
-from sqlalchemy.orm import Session, joinedload, aliased, Query
-from sqlalchemy import or_
-=======
 import json
 import uuid
 
 from sqlalchemy.orm import Query, Session, aliased, joinedload
+from sqlalchemy import or_
 
 from quetz import channel_data, rest_models
 
->>>>>>> 9a929ff4
 from .db_models import (
     ApiKey,
     Channel,
@@ -23,14 +19,9 @@
     Profile,
     User,
 )
-<<<<<<< HEAD
 
 from typing import Optional
 from quetz import rest_models, channel_data
-import uuid
-import json
-=======
->>>>>>> 9a929ff4
 
 
 def get_paginated_result(query: Query, skip: int, limit: int):
