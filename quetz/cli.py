# Copyright 2020 QuantStack
# Distributed under the terms of the Modified BSD License.
import contextlib
import logging
import os
import random
import shutil
import subprocess
import uuid
from distutils.spawn import find_executable
from enum import Enum
from multiprocessing import get_context
from pathlib import Path
from typing import NoReturn, Optional, Union

import typer
import uvicorn
from alembic import command
from alembic.config import Config as AlembicConfig
from importlib_metadata import entry_points
from sqlalchemy.orm.session import Session
from sqlalchemy_utils.functions import database_exists

from quetz import pkgstores
from quetz.config import (
    Config,
    _env_config_file,
    _env_prefix,
    configure_logger,
    create_config,
)
from quetz.database import get_session
from quetz.db_models import (
    ApiKey,
    Channel,
    ChannelMember,
    Identity,
    Package,
    PackageMember,
    Profile,
    User,
)

app = typer.Typer()

logger = logging.getLogger("quetz-cli")
configure_logger(loggers=("quetz-cli", "alembic"))


class LogLevel(str, Enum):
    critical = "critical"
    error = "error"
    warning = "warning"
    info = "info"
    debug = "debug"
    trace = "trace"


@contextlib.contextmanager
def working_directory(path):
    """Change working directory and return to previous on exit."""
    prev_cwd = Path.cwd()
    os.chdir(path)
    try:
        yield
    finally:
        os.chdir(prev_cwd)


def _alembic_config(db_url: str) -> AlembicConfig:
    script_location = "quetz:migrations"

    migration_modules = [
        f"{ep.module}:versions"
        for ep in entry_points().select(group='quetz.migrations')
    ]
    migration_modules.append("quetz:migrations/versions")

    version_locations = " ".join(migration_modules)

    alembic_cfg = AlembicConfig()
    alembic_cfg.set_main_option('script_location', script_location)
    alembic_cfg.set_main_option('version_locations', version_locations)
    alembic_cfg.set_main_option('sqlalchemy.url', db_url)
    return alembic_cfg


def _run_migrations(
    db_url: Optional[str] = None,
    alembic_config: Optional[AlembicConfig] = None,
    branch_name: str = "heads",
) -> None:
    logger.info('Running DB migrations on %r', db_url)
    if not alembic_config and db_url:
        alembic_config = _alembic_config(db_url)
    command.upgrade(alembic_config, branch_name)


def _make_migrations(
    db_url: Optional[str],
    message: str,
    plugin_name: str = "quetz",
    initialize: bool = False,
    alembic_config: Optional[AlembicConfig] = None,
) -> None:
    if not (db_url or alembic_config):
        raise ValueError("provide either alembic_config or db_url")

    found = False

    # import the extra models here to register them with sqlalchemy mapper
    # so that it can create the tables
    from quetz.jobs.models import Job, Task  # noqa
    from quetz.metrics.db_models import PackageVersionMetric  # noqa

    for entry_point in entry_points().select(group='quetz.models'):
        logger.debug("loading plugin %r", entry_point.name)
        entry_point.load()
        if entry_point.name == plugin_name:
            found = True

    if plugin_name != "quetz" and not found:
        raise Exception(
            f"models entrypoint (quetz.models) for plugin {plugin_name} not registered"
        )

    logger.info('Making DB migrations on %r for %r', db_url, plugin_name)
    if not alembic_config and db_url:
        alembic_config = _alembic_config(db_url)

    # find path
    if plugin_name == "quetz":
        version_path = None  # Path(quetz.__file__).parent / 'migrations' / 'versions'
    else:
        entry_point = tuple(
            entry_points().select(group='quetz.migrations', name=plugin_name)
        )[0]
        module = entry_point.load()
        version_path = str(Path(module.__file__).parent / "versions")

    if initialize:
        command.revision(
            alembic_config,
            head="base",
            depends_on="quetz",
            message=message,
            autogenerate=True,
            version_path=version_path,
            branch_label=plugin_name,
            splice=True,
        )
    else:
        command.revision(
            alembic_config,
            head=f"{plugin_name}@head",
            message=message,
            autogenerate=True,
            version_path=version_path,
        )


def _set_user_roles(db: Session, config: Config):
    """Initialize the database and add users from config."""
    if config.configured_section("users"):
        role_map = [
            (config.users_admins, "owner"),
            (config.users_maintainers, "maintainer"),
            (config.users_members, "member"),
        ]

        default_role = config.users_default_role

        for users, role in role_map:
            for username in users:
                try:
                    provider, username = username.split(":")
                except ValueError:
                    # use github as default provider
                    raise ValueError(
                        "could not parse the users setting, please provide users in"
                        "the format 'PROVIDER:USERNAME' where PROVIDER is one of"
                        "'google', 'github', 'dummy', etc."
                    )
                logger.info(f"create user {username} with role {role}")
                user = (
                    db.query(User)
                    .join(Identity)
                    .filter(Identity.provider == provider)
                    .filter(User.username == username)
                    .one_or_none()
                )
                if not user:
                    logger.warning(
                        f"could not find user '{username}' "
                        f"with identity from provider '{provider}'"
                    )
                elif user.role is not None and user.role != default_role:
                    logger.warning(
                        f"user has already role {user.role} not assigning a new role"
                    )
                else:
                    user.role = role

        db.commit()


def _fill_test_database(db: Session) -> None:
    """Create dummy users and channels to allow further testing in dev mode."""
    from quetz.dao import Dao

    test_users = []
    dao = Dao(db)
    try:
        for index, username in enumerate(['alice', 'bob', 'carol', 'dave']):
            user = dao.create_user_with_role(username)

            identity = Identity(
                provider='dummy',
                identity_id=str(index),
                username=username,
            )

            profile = Profile(name=username.capitalize(), avatar_url='/avatar.jpg')

            user.identities.append(identity)  # type: ignore
            user.profile = profile
            db.add(user)
            test_users.append(user)

        for channel_index in range(3):
            channel = Channel(
                name=f'channel{channel_index}',
                description=f'Description of channel{channel_index}',
                private=False,
            )

            for package_index in range(random.randint(30, 60)):
                package = Package(
                    name=f'package{package_index}',
                    summary=f'package {package_index} summary text',
                    description=f'Description of package{package_index}',
                )
                channel.packages.append(package)  # type: ignore

                test_user = test_users[random.randint(0, len(test_users) - 1)]
                package_member = PackageMember(
                    package=package, channel=channel, user=test_user, role='owner'
                )

                db.add(package_member)

            test_user = test_users[random.randint(0, len(test_users) - 1)]

            if channel_index == 0:
                package = Package(name='xtensor', description='Description of xtensor')
                channel.packages.append(package)  # type: ignore

                package_member = PackageMember(
                    package=package, channel=channel, user=test_user, role='owner'
                )

                db.add(package_member)

                # create API key
                key = uuid.uuid4().hex

                key_user = User(id=uuid.uuid4().bytes)
                api_key = ApiKey(
                    key=key, description='test API key', user=test_user, owner=test_user
                )
                db.add(api_key)
                print(f'Test API key created for user "{test_user.username}": {key}')

                key_package_member = PackageMember(
                    user=key_user,
                    channel_name=channel.name,
                    package_name=package.name,
                    role='maintainer',
                )
                db.add(key_package_member)

            db.add(channel)

            channel_member = ChannelMember(
                channel=channel,
                user=test_user,
                role='owner',
            )

            db.add(channel_member)
        db.commit()
    finally:
        db.close()


def _is_deployment(base_dir: Path):
    config_file = base_dir.joinpath("config.toml")
    if base_dir.exists() and base_dir.joinpath("channels").exists():
        # If the config file exists, we assume that the database path
        # is set there (it only matters for sqlite database).
        if config_file.exists():
            config = Config(str(config_file.resolve()))
            db_path = base_dir
        else:
            config = Config()
            db_path = Path(os.getcwd())
        with working_directory(db_path):
            if not database_exists(config.sqlalchemy_database_url):
                logger.error(
                    "Cannot verify that specified database exists. "
                    + config.sqlalchemy_database_url
                )
                return False
            else:
                return True

    return False


@app.command()
def init_db(
    path: str = typer.Argument(None, help="The path of the deployment"),
):
    """init database and fill users from config file [users] sections"""

    logger.info("Initializing database")

    config = _get_config(path)

    with working_directory(path):
        _run_migrations(config.sqlalchemy_database_url)


@app.command()
def add_user_roles(
    path: str = typer.Argument(None, help="The path of the deployment"),
):
    """Set user roles according to the values from config file [users] sections.

    This command will assign roles only if they were not set before
    (for example using API or an earlier setting in config). The only exception
    is that users who already have a role defined as default_role will have a
    new role set from the config.

    This command will NOT remove roles of existing roles, even if they were
    removed from the config file.
    """

    logger.info("setting up user roles")

    config = _get_config(path)

    with working_directory(path):
        db = get_session(config.sqlalchemy_database_url)
        _set_user_roles(db, config)


@app.command()
def make_migrations(
    path: str = typer.Argument(None, help="The path of the deployment"),
    message: str = typer.Option(None, help="revision message"),
    plugin: str = typer.Option("quetz", help="head or heads or plugin name"),
    initialize: bool = typer.Option(False, help="initialize migrations"),
):
    """make database migrations for quetz or a plugin"""

    logger.info("Initializing database")

    config = _get_config(path)

    with working_directory(path):
        _make_migrations(config.sqlalchemy_database_url, message, plugin, initialize)


@app.command()
def create(
    path: str = typer.Argument(
        None,
        help=(
            "The directory in which the deployment will be created "
            "(will be created if does not exist)"
        ),
    ),
    copy_conf: str = typer.Option(
        None, help="The configuration to copy from (e.g. dev_config.toml)"
    ),
    create_conf: bool = typer.Option(
        False,
        help="Enable/disable creation of a default configuration file",
    ),
    delete: bool = typer.Option(
        False,
        help="Delete the the deployment if it exists. "
        "Must be specified with --copy-conf or --create-conf",
    ),
    exists_ok: bool = typer.Option(
        False, help="Skip the creation if deployment already exists."
    ),
    dev: bool = typer.Option(
        False,
        help=(
            "Enable/disable dev mode "
            "(fills the database with test data and allows http access)"
        ),
    ),
):
    """Create a new Quetz deployment."""

    logger.info(f"creating new deployment in path {path}")
    deployment_folder = Path(path).resolve()
    config_file = deployment_folder / "config.toml"

    # Working directory when creating a local database (eg: sqlite).
    # If a config file is created, it will be in the deployment folder,
    # otherwise it will be from cwd.
    db_path = path

    if _is_deployment(deployment_folder):
        if exists_ok:
            logger.info(
                f'Quetz deployment already exists at {deployment_folder}.\n'
                f'Skipping creation.'
            )
            return
        if delete and (copy_conf or create_conf):
            shutil.rmtree(deployment_folder)
        else:
            typer.echo(
                'Use the start command to start a deployment '
                'or specify --delete with --copy-conf or --create-conf.',
                err=True,
            )
            raise typer.Abort()

    deployment_folder.mkdir(parents=True, exist_ok=True)

    # only authorize path with a config file to avoid deletion of unexpected files
    # when deleting Quetz instance
    if any(f != config_file for f in deployment_folder.iterdir()):
        typer.echo(
            f'Quetz deployment not allowed at {path}.\n'
            'The path should not contain more than the configuration file.',
            err=True,
        )
        raise typer.Abort()

    if not config_file.exists() and not create_conf and not copy_conf:
        try:
            # If no config file is provided or created, try to get config
            # from environmental variables.
            # If the config file does not exist, we assume that the database URL
            # is set from current directory (it only matters for sqlite database).
            config = Config()
            db_path = os.getcwd()
        except Exception as e:
            logger.warning(msg=e)
            typer.echo(
                'No configuration file provided.\n'
                'Use --create-conf or --copy-conf to produce a config file\n'
                'or set up $QUETZ_SQLALCHEMY_DATABASE_URL and $QUETZ_SESSION_SECRET',
                err=True,
            )
            raise typer.Abort()

    if copy_conf:
        if not os.path.exists(copy_conf):
            typer.echo(f'Config file to copy does not exist {copy_conf}.', err=True)
            raise typer.Abort()

        typer.echo(f"Copying config file from {copy_conf} to {config_file}")
        shutil.copyfile(copy_conf, config_file)

    if not config_file.exists() and create_conf:
        https = 'false' if dev else 'true'
        conf = create_config(https=https)
        with open(config_file, 'w') as f:
            f.write(conf)

    os.environ[_env_prefix + _env_config_file] = str(config_file.resolve())
    config = Config(str(config_file))

    deployment_folder.joinpath('channels').mkdir(exist_ok=True)

    with working_directory(db_path):
        db = get_session(config.sqlalchemy_database_url)
        _run_migrations(config.sqlalchemy_database_url)
        if dev:
            _fill_test_database(db)
        _set_user_roles(db, config)


def _get_config(path: Union[Path, str]) -> Config:
    """get config path"""
    config_file = Path(path) / 'config.toml'
    config = Config(str(config_file.resolve()))
    if not os.environ.get(_env_prefix + _env_config_file):
        os.environ[_env_prefix + _env_config_file] = str(config_file.resolve())

    return config


@app.command()
def start(
    path: str = typer.Argument(None, help="The path of the deployment"),
    port: int = typer.Option(8000, help="The port to bind"),
    host: str = typer.Option("127.0.0.1", help="The network interface to bind"),
    proxy_headers: bool = typer.Option(True, help="Enable/disable X-Forwarded headers"),
    log_level: LogLevel = typer.Option(
        LogLevel.info,
        help="Set the logging level",
    ),
    reload: bool = typer.Option(
        False,
        help=(
            "Enable/disable automatic reloading of the server when sources are modified"
        ),
    ),
    supervisor: bool = typer.Option(
        True,
        help="Start job supervisor with quetz",
    ),
) -> NoReturn:
    """Start a Quetz deployment.

    To be started, a deployment has to be already created.
    At this time, only Uvicorn is supported as manager.
    """

    logger.info(f"deploying quetz from directory {path}")

    if path:
        deployment_folder = Path(path)
    else:
        deployment_folder = Path("")
        path = os.getcwd()

    config = _get_config(deployment_folder)

    if not _is_deployment(deployment_folder):
        if isinstance(config.get_package_store(), pkgstores.LocalStore):
            typer.echo(
                'The specified directory is not a deployment and the package store '
                'is set as local.\n'
                'Use the create or run command to create a deployment.',
                err=True,
            )
            raise typer.Abort()

    if supervisor:
        logger.info("starting supervisor")
        ctx = get_context("spawn")
        supervisor_process = ctx.Process(
            target=start_supervisor_daemon,
            args=(deployment_folder,),
        )
        supervisor_process.start()

    with working_directory(path):
        import quetz

        quetz_src = os.path.dirname(quetz.__file__)
        uvicorn.run(
            "quetz.main:app",
            reload=reload,
            reload_dirs=(quetz_src,),
            port=port,
            proxy_headers=proxy_headers,
            host=host,
            log_level=log_level,
        )

    if supervisor:
        supervisor_process.terminate()
        supervisor_process.join()


@app.command()
def run(
    path: str = typer.Argument(None, help="The path of the deployment"),
    copy_conf: str = typer.Option(
        None, help="The configuration to copy from (e.g. dev_config.toml)"
    ),
    create_conf: bool = typer.Option(
        False,
        help="Enable/disable creation of a default configuration file",
    ),
    delete: bool = typer.Option(
        False,
        help="Delete the the deployment if it exists. "
        "Must be specified with --copy-conf or --create-conf",
    ),
    skip_if_exists: bool = typer.Option(
        False, help="Skip the creation if deployment already exists."
    ),
    dev: bool = typer.Option(
        False,
        help=(
            "Enable/disable dev mode "
            "(fills the database with test data and allows http access)"
        ),
    ),
    port: int = typer.Option(8000, help="The port to bind"),
    host: str = typer.Option("127.0.0.1", help="The network interface to bind"),
    proxy_headers: bool = typer.Option(True, help="Enable/disable X-Forwarded headers"),
    log_level: LogLevel = typer.Option(
        LogLevel.info,
        help="Set the logging level",
    ),
    reload: bool = typer.Option(
        False,
        help=(
            "Enable/disable automatic reloading of the server when sources are modified"
        ),
    ),
) -> NoReturn:
    """Run a Quetz deployment.

    It performs sequentially create and start operations."""

    abs_path = os.path.abspath(path)
    create(abs_path, copy_conf, create_conf, delete, skip_if_exists, dev)
    start(abs_path, port, host, proxy_headers, log_level, reload)


@app.command()
def delete(
    path: str = typer.Argument(None, help="The path of the deployment"),
    force: bool = typer.Option(
        False, help="Enable/disable removal without confirmation prompt"
    ),
) -> None:
    """Delete a Quetz deployment."""

    deployment_dir = Path(path)
    if not _is_deployment(deployment_dir):
        typer.echo(f'No Quetz deployment found at {path}.', err=True)
        raise typer.Abort()

    if not force and not typer.confirm(f"Delete Quetz deployment at {path}?"):
        raise typer.Abort()

    shutil.rmtree(deployment_dir)


@app.command()
def plugin(
    cmd: str, path: str = typer.Argument(None, help="Path to the plugin folder")
<<<<<<< HEAD
) -> None:

=======
) -> NoReturn:
>>>>>>> 2a922580
    if cmd == 'install':
        abs_path = Path(path).absolute()
        if not (abs_path / "setup.py").exists():
            raise ValueError(f"Could not find any setup.py file in {abs_path}/.")
        requirements = abs_path / "conda-requirements.txt"

        conda_exes = ['mamba', 'conda', 'micromamba']
        conda_exe_path = None
        if requirements.exists():
            for conda_exe in conda_exes:
                conda_exe_path = find_executable(conda_exe)
                if conda_exe_path:
                    break

            if conda_exe_path is None:
                print(
                    f"Could not find any of {', '.join(conda_exes)}. "
                    f"One is needed to install the plugin requirements."
                )
                exit(1)

            print(f"Installing requirements.txt for {os.path.split(abs_path)[1]}")
            subprocess.call(
                [
                    conda_exe_path,
                    'install',
                    '--channel',
                    'conda-forge',
                    '--file',
                    requirements,
                ]
            )

        pip_exe_path = find_executable('pip')
        if pip_exe_path is None:
            # Try to install pip if it's missing
            if conda_exe_path is not None:
                print("pip is missing, installing...")
                subprocess.call(
                    [conda_exe_path, 'install', '--channel', 'conda-forge', 'pip']
                )
                pip_exe_path = find_executable('pip')

        if pip_exe_path is None:
            print("Could not find pip to install the plugin.")
            exit(1)
        subprocess.call([pip_exe_path, 'install', abs_path])
    else:
        print(f"Command '{cmd}' not yet understood.")


def start_supervisor_daemon(path: Path, num_procs=None):
    from quetz.jobs.runner import Supervisor
    from quetz.tasks.workers import get_worker

    configure_logger(loggers=("quetz",))
    config = _get_config(path)
    manager = get_worker(config, num_procs=num_procs)

    # If the config file exists, we assume that the database path
    # is set there (it only matters for sqlite database).
    db_path = path if path.joinpath("config.toml").exists() else os.getcwd()
    with working_directory(db_path):
        db = get_session(config.sqlalchemy_database_url)
        supervisor = Supervisor(db, manager)
        try:
            supervisor.run()
        except KeyboardInterrupt:
            logger.info("stopping supervisor")
        finally:
            db.close()


@app.command()
def watch_job_queue(
    path: str = typer.Argument(None, help="Path to the plugin folder"),
    num_procs: Optional[int] = typer.Option(
        None, help="Number of processes to use. Default: number of CPU cores"
    ),
) -> None:
    start_supervisor_daemon(Path(path), num_procs)


if __name__ == "__main__":
    app()<|MERGE_RESOLUTION|>--- conflicted
+++ resolved
@@ -645,12 +645,7 @@
 @app.command()
 def plugin(
     cmd: str, path: str = typer.Argument(None, help="Path to the plugin folder")
-<<<<<<< HEAD
 ) -> None:
-
-=======
-) -> NoReturn:
->>>>>>> 2a922580
     if cmd == 'install':
         abs_path = Path(path).absolute()
         if not (abs_path / "setup.py").exists():
